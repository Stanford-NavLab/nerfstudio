# Copyright 2022 the Regents of the University of California, Nerfstudio Team and contributors. All rights reserved.
#
# Licensed under the Apache License, Version 2.0 (the "License");
# you may not use this file except in compliance with the License.
# You may obtain a copy of the License at
#
#     http://www.apache.org/licenses/LICENSE-2.0
#
# Unless required by applicable law or agreed to in writing, software
# distributed under the License is distributed on an "AS IS" BASIS,
# WITHOUT WARRANTIES OR CONDITIONS OF ANY KIND, either express or implied.
# See the License for the specific language governing permissions and
# limitations under the License.

#!/usr/bin/env python
"""
render.py
"""
from __future__ import annotations

import gzip
import json
import os
import shutil
import struct
import sys
from contextlib import ExitStack, contextmanager
from dataclasses import dataclass, field
from pathlib import Path
from typing import Any, Dict, List, Literal, Optional, Union

import mediapy as media
import numpy as np
import torch
import tyro
import viser.transforms as tf
from jaxtyping import Float
from rich import box, style
from rich.panel import Panel
<<<<<<< HEAD
from rich.progress import (BarColumn, Progress, TaskProgressColumn, TextColumn,
                           TimeElapsedColumn, TimeRemainingColumn)
=======
from rich.progress import BarColumn, Progress, TaskProgressColumn, TextColumn, TimeElapsedColumn, TimeRemainingColumn
>>>>>>> 2b917152
from rich.table import Table
from scipy.spatial import KDTree
from torch import Tensor
from typing_extensions import Annotated

<<<<<<< HEAD
from nerfstudio.cameras.camera_paths import (get_interpolated_camera_path,
                                             get_path_from_json,
                                             get_spiral_path)
from nerfstudio.cameras.cameras import Cameras, CameraType, RayBundle
from nerfstudio.data.datamanagers.base_datamanager import (
    VanillaDataManager, VanillaDataManagerConfig)
from nerfstudio.data.datamanagers.parallel_datamanager import \
    ParallelDataManager
from nerfstudio.data.datamanagers.random_cameras_datamanager import \
    RandomCamerasDataManager
=======
from nerfstudio.cameras.camera_paths import get_interpolated_camera_path, get_path_from_json, get_spiral_path
from nerfstudio.cameras.cameras import Cameras, CameraType, RayBundle
from nerfstudio.data.datamanagers.base_datamanager import VanillaDataManager, VanillaDataManagerConfig
from nerfstudio.data.datamanagers.full_images_datamanager import FullImageDatamanagerConfig
from nerfstudio.data.datamanagers.parallel_datamanager import ParallelDataManager
from nerfstudio.data.datamanagers.random_cameras_datamanager import RandomCamerasDataManager
>>>>>>> 2b917152
from nerfstudio.data.datasets.base_dataset import Dataset
from nerfstudio.data.scene_box import OrientedBox
from nerfstudio.data.utils.dataloaders import FixedIndicesEvalDataloader
from nerfstudio.engine.trainer import TrainerConfig
from nerfstudio.model_components import renderers
from nerfstudio.pipelines.base_pipeline import Pipeline
from nerfstudio.utils import colormaps, install_checks
from nerfstudio.utils.eval_utils import eval_setup
from nerfstudio.utils.rich_utils import CONSOLE, ItersPerSecColumn
from nerfstudio.utils.scripts import run_command


def _render_trajectory_video(
    pipeline: Pipeline,
    cameras: Cameras,
    output_filename: Path,
    rendered_output_names: List[str],
    crop_data: Optional[CropData] = None,
    rendered_resolution_scaling_factor: float = 1.0,
    seconds: float = 5.0,
    output_format: Literal["images", "video"] = "video",
    image_format: Literal["jpeg", "png"] = "jpeg",
    jpeg_quality: int = 100,
    depth_near_plane: Optional[float] = None,
    depth_far_plane: Optional[float] = None,
    colormap_options: colormaps.ColormapOptions = colormaps.ColormapOptions(),
    render_nearest_camera=False,
    check_occlusions: bool = False,
) -> None:
    """Helper function to create a video of the spiral trajectory.

    Args:
        pipeline: Pipeline to evaluate with.
        cameras: Cameras to render.
        output_filename: Name of the output file.
        rendered_output_names: List of outputs to visualise.
        crop_data: Crop data to apply to the rendered images.
        rendered_resolution_scaling_factor: Scaling factor to apply to the camera image resolution.
        seconds: Length of output video.
        output_format: How to save output data.
        depth_near_plane: Closest depth to consider when using the colormap for depth. If None, use min value.
        depth_far_plane: Furthest depth to consider when using the colormap for depth. If None, use max value.
        colormap_options: Options for colormap.
        render_nearest_camera: Whether to render the nearest training camera to the rendered camera.
        check_occlusions: If true, checks line-of-sight occlusions when computing camera distance and rejects cameras not visible to each other
    """
    CONSOLE.print("[bold green]Creating trajectory " + output_format)
    cameras.rescale_output_resolution(rendered_resolution_scaling_factor)
    cameras = cameras.to(pipeline.device)
    fps = len(cameras) / seconds

    progress = Progress(
        TextColumn(":movie_camera: Rendering :movie_camera:"),
        BarColumn(),
        TaskProgressColumn(
            text_format="[progress.percentage]{task.completed}/{task.total:>.0f}({task.percentage:>3.1f}%)",
            show_speed=True,
        ),
        ItersPerSecColumn(suffix="fps"),
        TimeRemainingColumn(elapsed_when_finished=False, compact=False),
        TimeElapsedColumn(),
    )
    output_image_dir = output_filename.parent / output_filename.stem
    if output_format == "images":
        output_image_dir.mkdir(parents=True, exist_ok=True)
    if output_format == "video":
        # make the folder if it doesn't exist
        output_filename.parent.mkdir(parents=True, exist_ok=True)
        # NOTE:
        # we could use ffmpeg_args "-movflags faststart" for progressive download,
        # which would force moov atom into known position before mdat,
        # but then we would have to move all of mdat to insert metadata atom
        # (unless we reserve enough space to overwrite with our uuid tag,
        # but we don't know how big the video file will be, so it's not certain!)

    with ExitStack() as stack:
        import numpy as np
        from scipy.spatial import KDTree

        writer = None


        if render_nearest_camera:
            assert pipeline.datamanager.train_dataset is not None
            train_dataset = pipeline.datamanager.train_dataset
            train_cameras = train_dataset.cameras.to(pipeline.device)
        else:
            train_dataset = None
            train_cameras = None

        with progress:
            for camera_idx in progress.track(range(cameras.size), description=""):
                obb_box = None
                if crop_data is not None:
                    obb_box = crop_data.obb

                max_dist, max_idx = -1, -1
                true_max_dist, true_max_idx = -1, -1

                if render_nearest_camera:
                    assert pipeline.datamanager.train_dataset is not None
                    assert train_dataset is not None
                    assert train_cameras is not None
                    cam_pos = cameras[camera_idx].camera_to_worlds[:, 3].cpu()
                    cam_quat = tf.SO3.from_matrix(cameras[camera_idx].camera_to_worlds[:3, :3].numpy(force=True)).wxyz

                    for i in range(len(train_cameras)):
                        train_cam_pos = train_cameras[i].camera_to_worlds[:, 3].cpu()
                        # Make sure the line of sight from rendered cam to training cam is not blocked by any object
                        bundle = RayBundle(
                            origins=cam_pos.view(1, 3),
                            directions=((cam_pos - train_cam_pos) / (cam_pos - train_cam_pos).norm()).view(1, 3),
                            pixel_area=torch.tensor(1).view(1, 1),
                            nears=torch.tensor(0.05).view(1, 1),
                            fars=torch.tensor(100).view(1, 1),
                            camera_indices=torch.tensor(0).view(1, 1),
                            metadata={},
                        ).to(pipeline.device)
                        outputs = pipeline.model.get_outputs(bundle)

                        q = tf.SO3.from_matrix(train_cameras[i].camera_to_worlds[:3, :3].numpy(force=True)).wxyz
                        # calculate distance between two quaternions
                        rot_dist = 1 - np.dot(q, cam_quat) ** 2
                        pos_dist = torch.norm(train_cam_pos - cam_pos)
                        dist = 0.3 * rot_dist + 0.7 * pos_dist

                        if true_max_dist == -1 or dist < true_max_dist:
                            true_max_dist = dist
                            true_max_idx = i

                        if outputs["depth"][0] < torch.norm(cam_pos - train_cam_pos).item():
                            continue

                        if check_occlusions and (max_dist == -1 or dist < max_dist):
                            max_dist = dist
                            max_idx = i

                    if max_idx == -1:
                        max_idx = true_max_idx

                if crop_data is not None:
                    with renderers.background_color_override_context(
                        crop_data.background_color.to(pipeline.device)
                    ), torch.no_grad():
                        outputs = pipeline.model.get_outputs_for_camera(
                            cameras[camera_idx : camera_idx + 1], obb_box=obb_box
                        )
                else:
                    with torch.no_grad():
                        outputs = pipeline.model.get_outputs_for_camera(
                            cameras[camera_idx : camera_idx + 1], obb_box=obb_box
                        )

                render_image = []
                for rendered_output_name in rendered_output_names:
                    if rendered_output_name == "nearest_camera":
                        continue
                    if rendered_output_name not in outputs:
                        CONSOLE.rule("Error", style="red")
                        CONSOLE.print(f"Could not find {rendered_output_name} in the model outputs", justify="center")
                        CONSOLE.print(
                            f"Please set --rendered_output_name to one of: {outputs.keys()}", justify="center"
                        )
                        sys.exit(1)
                    output_image = outputs[rendered_output_name]
                    is_depth = rendered_output_name.find("depth") != -1
                    if is_depth:
                        output_image = (
                            colormaps.apply_depth_colormap(
                                output_image,
                                accumulation=outputs["accumulation"],
                                near_plane=depth_near_plane,
                                far_plane=depth_far_plane,
                                colormap_options=colormap_options,
                            )
                            .cpu()
                            .numpy()
                        )
                    else:
                        output_image = (
                            colormaps.apply_colormap(
                                image=output_image,
                                colormap_options=colormap_options,
                            )
                            .cpu()
                            .numpy()
                        )
                    render_image.append(output_image)

                # Add closest training image to the right of the rendered image
                if render_nearest_camera:
                    assert train_dataset is not None
                    assert train_cameras is not None
                    img = train_dataset.get_image_float32(max_idx)
                    height = cameras.image_height[0]
                    # maintain the resolution of the img to calculate the width from the height
                    width = int(img.shape[1] * (height / img.shape[0]))
                    resized_image = torch.nn.functional.interpolate(
                        img.permute(2, 0, 1)[None], size=(int(height), int(width))
                    )[0].permute(1, 2, 0)
                    resized_image = (
                        colormaps.apply_colormap(
                            image=resized_image,
                            colormap_options=colormap_options,
                        )
                        .cpu()
                        .numpy()
                    )
                    render_image.append(resized_image)

                render_image = np.concatenate(render_image, axis=1)
                if output_format == "images":
                    if image_format == "png":
                        media.write_image(output_image_dir / f"{camera_idx:05d}.png", render_image, fmt="png")
                    if image_format == "jpeg":
                        media.write_image(
                            output_image_dir / f"{camera_idx:05d}.jpg", render_image, fmt="jpeg", quality=jpeg_quality
                        )
                if output_format == "video":
                    if writer is None:
                        render_width = int(render_image.shape[1])
                        render_height = int(render_image.shape[0])
                        writer = stack.enter_context(
                            media.VideoWriter(
                                path=output_filename,
                                shape=(render_height, render_width),
                                fps=fps,
                            )
                        )
                    writer.add_image(render_image)

    table = Table(
        title=None,
        show_header=False,
        box=box.MINIMAL,
        title_style=style.Style(bold=True),
    )
    if output_format == "video":
        if cameras.camera_type[0] == CameraType.EQUIRECTANGULAR.value:
            CONSOLE.print("Adding spherical camera data")
            insert_spherical_metadata_into_file(output_filename)
        table.add_row("Video", str(output_filename))
    else:
        table.add_row("Images", str(output_image_dir))
    CONSOLE.print(Panel(table, title="[bold][green]:tada: Render Complete :tada:[/bold]", expand=False))


def insert_spherical_metadata_into_file(
    output_filename: Path,
) -> None:
    """Inserts spherical metadata into MP4 video file in-place.
    Args:
        output_filename: Name of the (input and) output file.
    """
    # NOTE:
    # because we didn't use faststart, the moov atom will be at the end;
    # to insert our metadata, we need to find (skip atoms until we get to) moov.
    # we should have 0x00000020 ftyp, then 0x00000008 free, then variable mdat.
    spherical_uuid = b"\xff\xcc\x82\x63\xf8\x55\x4a\x93\x88\x14\x58\x7a\x02\x52\x1f\xdd"
    spherical_metadata = bytes(
        """<rdf:SphericalVideo
xmlns:rdf='http://www.w3.org/1999/02/22-rdf-syntax-ns#'
xmlns:GSpherical='http://ns.google.com/videos/1.0/spherical/'>
<GSpherical:ProjectionType>equirectangular</GSpherical:ProjectionType>
<GSpherical:Spherical>True</GSpherical:Spherical>
<GSpherical:Stitched>True</GSpherical:Stitched>
<GSpherical:StitchingSoftware>nerfstudio</GSpherical:StitchingSoftware>
</rdf:SphericalVideo>""",
        "utf-8",
    )
    insert_size = len(spherical_metadata) + 8 + 16
    with open(output_filename, mode="r+b") as mp4file:
        try:
            # get file size
            mp4file_size = os.stat(output_filename).st_size

            # find moov container (probably after ftyp, free, mdat)
            while True:
                pos = mp4file.tell()
                size, tag = struct.unpack(">I4s", mp4file.read(8))
                if tag == b"moov":
                    break
                mp4file.seek(pos + size)
            # if moov isn't at end, bail
            if pos + size != mp4file_size:
                # TODO: to support faststart, rewrite all stco offsets
                raise Exception("moov container not at end of file")
            # go back and write inserted size
            mp4file.seek(pos)
            mp4file.write(struct.pack(">I", size + insert_size))
            # go inside moov
            mp4file.seek(pos + 8)
            # find trak container (probably after mvhd)
            while True:
                pos = mp4file.tell()
                size, tag = struct.unpack(">I4s", mp4file.read(8))
                if tag == b"trak":
                    break
                mp4file.seek(pos + size)
            # go back and write inserted size
            mp4file.seek(pos)
            mp4file.write(struct.pack(">I", size + insert_size))
            # we need to read everything from end of trak to end of file in order to insert
            # TODO: to support faststart, make more efficient (may load nearly all data)
            mp4file.seek(pos + size)
            rest_of_file = mp4file.read(mp4file_size - pos - size)
            # go to end of trak (again)
            mp4file.seek(pos + size)
            # insert our uuid atom with spherical metadata
            mp4file.write(struct.pack(">I4s16s", insert_size, b"uuid", spherical_uuid))
            mp4file.write(spherical_metadata)
            # write rest of file
            mp4file.write(rest_of_file)
        finally:
            mp4file.close()


@dataclass
class CropData:
    """Data for cropping an image."""

    background_color: Float[Tensor, "3"] = torch.Tensor([0.0, 0.0, 0.0])
    """background color"""
<<<<<<< HEAD
    center: Float[Tensor, "3"] = torch.Tensor([0.0, 0.0, 0.0])
    """center of the crop"""
    scale: Float[Tensor, "3"] = torch.Tensor([2.0, 2.0, 2.0])
    """scale of the crop"""
=======
    obb: OrientedBox = field(default_factory=lambda: OrientedBox(R=torch.eye(3), T=torch.zeros(3), S=torch.ones(3) * 2))
    """Oriented box representing the crop region"""
>>>>>>> 2b917152

    # properties for backwards-compatibility interface
    @property
    def center(self):
        return self.obb.T

    @property
    def scale(self):
        return self.obb.S


def get_crop_from_json(camera_json: Dict[str, Any]) -> Optional[CropData]:
    """Load crop data from a camera path JSON

    args:
        camera_json: camera path data
    returns:
        Crop data
    """
    if "crop" not in camera_json or camera_json["crop"] is None:
        return None
    bg_color = camera_json["crop"]["crop_bg_color"]
    center = camera_json["crop"]["crop_center"]
    scale = camera_json["crop"]["crop_scale"]
    rot = (0.0, 0.0, 0.0) if "crop_rot" not in camera_json["crop"] else tuple(camera_json["crop"]["crop_rot"])
    assert len(center) == 3
    assert len(scale) == 3
    assert len(rot) == 3
    return CropData(
        background_color=torch.Tensor([bg_color["r"] / 255.0, bg_color["g"] / 255.0, bg_color["b"] / 255.0]),
        obb=OrientedBox.from_params(center, rot, scale),
    )


@dataclass
class BaseRender:
    """Base class for rendering."""

    load_config: Path
    """Path to config YAML file."""
    output_path: Path = Path("renders/output.mp4")
    """Path to output video file."""
    image_format: Literal["jpeg", "png"] = "jpeg"
    """Image format"""
    jpeg_quality: int = 100
    """JPEG quality"""
    downscale_factor: float = 1.0
    """Scaling factor to apply to the camera image resolution."""
    eval_num_rays_per_chunk: Optional[int] = None
    """Specifies number of rays per chunk during eval. If None, use the value in the config file."""
    rendered_output_names: List[str] = field(default_factory=lambda: ["rgb"])
    """Name of the renderer outputs to use. rgb, depth, etc. concatenates them along y axis"""
    depth_near_plane: Optional[float] = None
    """Closest depth to consider when using the colormap for depth. If None, use min value."""
    depth_far_plane: Optional[float] = None
    """Furthest depth to consider when using the colormap for depth. If None, use max value."""
    colormap_options: colormaps.ColormapOptions = colormaps.ColormapOptions()
    """Colormap options."""
    render_nearest_camera: bool = False
    """Whether to render the nearest training camera to the rendered camera."""
    check_occlusions: bool = False
    """If true, checks line-of-sight occlusions when computing camera distance and rejects cameras not visible to each other"""


@dataclass
class RenderCameraPath(BaseRender):
    """Render a camera path generated by the viewer or blender add-on."""

    camera_path_filename: Path = Path("camera_path.json")
    """Filename of the camera path to render."""
    output_format: Literal["images", "video"] = "video"
    """How to save output data."""

    def main(self) -> None:
        """Main function."""
        _, pipeline, _, _ = eval_setup(
            self.load_config,
            eval_num_rays_per_chunk=self.eval_num_rays_per_chunk,
            test_mode="inference",
        )

        install_checks.check_ffmpeg_installed()

        with open(self.camera_path_filename, "r", encoding="utf-8") as f:
            camera_path = json.load(f)
        seconds = camera_path["seconds"]
        crop_data = get_crop_from_json(camera_path)
        camera_path = get_path_from_json(camera_path)

        if (
            camera_path.camera_type[0] == CameraType.OMNIDIRECTIONALSTEREO_L.value
            or camera_path.camera_type[0] == CameraType.VR180_L.value
        ):
            # temp folder for writing left and right view renders
            temp_folder_path = self.output_path.parent / (self.output_path.stem + "_temp")

            Path(temp_folder_path).mkdir(parents=True, exist_ok=True)
            left_eye_path = temp_folder_path / "render_left.mp4"

            self.output_path = left_eye_path

            if camera_path.camera_type[0] == CameraType.OMNIDIRECTIONALSTEREO_L.value:
                CONSOLE.print("[bold green]:goggles: Omni-directional Stereo VR :goggles:")
            else:
                CONSOLE.print("[bold green]:goggles: VR180 :goggles:")

            CONSOLE.print("Rendering left eye view")

        # add mp4 suffix to video output if none is specified
        if self.output_format == "video" and str(self.output_path.suffix) == "":
            self.output_path = self.output_path.with_suffix(".mp4")

        _render_trajectory_video(
            pipeline,
            camera_path,
            output_filename=self.output_path,
            rendered_output_names=self.rendered_output_names,
            rendered_resolution_scaling_factor=1.0 / self.downscale_factor,
            crop_data=crop_data,
            seconds=seconds,
            output_format=self.output_format,
            image_format=self.image_format,
            jpeg_quality=self.jpeg_quality,
            depth_near_plane=self.depth_near_plane,
            depth_far_plane=self.depth_far_plane,
            colormap_options=self.colormap_options,
            render_nearest_camera=self.render_nearest_camera,
            check_occlusions=self.check_occlusions,
        )

        if (
            camera_path.camera_type[0] == CameraType.OMNIDIRECTIONALSTEREO_L.value
            or camera_path.camera_type[0] == CameraType.VR180_L.value
        ):
            # declare paths for left and right renders

            left_eye_path = self.output_path
            right_eye_path = left_eye_path.parent / "render_right.mp4"

            self.output_path = right_eye_path

            if camera_path.camera_type[0] == CameraType.OMNIDIRECTIONALSTEREO_L.value:
                camera_path.camera_type[0] = CameraType.OMNIDIRECTIONALSTEREO_R.value
            else:
                camera_path.camera_type[0] = CameraType.VR180_R.value

            CONSOLE.print("Rendering right eye view")
            _render_trajectory_video(
                pipeline,
                camera_path,
                output_filename=self.output_path,
                rendered_output_names=self.rendered_output_names,
                rendered_resolution_scaling_factor=1.0 / self.downscale_factor,
                crop_data=crop_data,
                seconds=seconds,
                output_format=self.output_format,
                image_format=self.image_format,
                jpeg_quality=self.jpeg_quality,
                depth_near_plane=self.depth_near_plane,
                depth_far_plane=self.depth_far_plane,
                colormap_options=self.colormap_options,
                render_nearest_camera=self.render_nearest_camera,
                check_occlusions=self.check_occlusions,
            )

            self.output_path = Path(str(left_eye_path.parent)[:-5] + ".mp4")

            if camera_path.camera_type[0] == CameraType.OMNIDIRECTIONALSTEREO_R.value:
                # stack the left and right eye renders vertically for ODS final output
                ffmpeg_ods_command = ""
                if self.output_format == "video":
                    ffmpeg_ods_command = f'ffmpeg -y -i "{left_eye_path}" -i "{right_eye_path}" -filter_complex "[0:v]pad=iw:2*ih[int];[int][1:v]overlay=0:h" -c:v libx264 -crf 23 -preset veryfast "{self.output_path}"'
                    run_command(ffmpeg_ods_command, verbose=False)
                if self.output_format == "images":
                    # create a folder for the stacked renders
                    self.output_path = Path(str(left_eye_path.parent)[:-5])
                    self.output_path.mkdir(parents=True, exist_ok=True)
                    if self.image_format == "png":
                        ffmpeg_ods_command = f'ffmpeg -y -pattern_type glob -i "{str(left_eye_path.with_suffix("") / "*.png")}"  -pattern_type glob -i "{str(right_eye_path.with_suffix("") / "*.png")}" -filter_complex vstack -start_number 0 "{str(self.output_path)+"//%05d.png"}"'
                    elif self.image_format == "jpeg":
                        ffmpeg_ods_command = f'ffmpeg -y -pattern_type glob -i "{str(left_eye_path.with_suffix("") / "*.jpg")}"  -pattern_type glob -i "{str(right_eye_path.with_suffix("") / "*.jpg")}" -filter_complex vstack -start_number 0 "{str(self.output_path)+"//%05d.jpg"}"'
                    run_command(ffmpeg_ods_command, verbose=False)

                # remove the temp files directory
                if str(left_eye_path.parent)[-5:] == "_temp":
                    shutil.rmtree(left_eye_path.parent, ignore_errors=True)
                CONSOLE.print("[bold green]Final ODS Render Complete")
            else:
                # stack the left and right eye renders horizontally for VR180 final output
                self.output_path = Path(str(left_eye_path.parent)[:-5] + ".mp4")
                ffmpeg_vr180_command = ""
                if self.output_format == "video":
                    ffmpeg_vr180_command = f'ffmpeg -y -i "{right_eye_path}" -i "{left_eye_path}" -filter_complex "[1:v]hstack=inputs=2" -c:a copy "{self.output_path}"'
                    run_command(ffmpeg_vr180_command, verbose=False)
                if self.output_format == "images":
                    # create a folder for the stacked renders
                    self.output_path = Path(str(left_eye_path.parent)[:-5])
                    self.output_path.mkdir(parents=True, exist_ok=True)
                    if self.image_format == "png":
                        ffmpeg_vr180_command = f'ffmpeg -y -pattern_type glob -i "{str(left_eye_path.with_suffix("") / "*.png")}"  -pattern_type glob -i "{str(right_eye_path.with_suffix("") / "*.png")}" -filter_complex hstack -start_number 0 "{str(self.output_path)+"//%05d.png"}"'
                    elif self.image_format == "jpeg":
                        ffmpeg_vr180_command = f'ffmpeg -y -pattern_type glob -i "{str(left_eye_path.with_suffix("") / "*.jpg")}"  -pattern_type glob -i "{str(right_eye_path.with_suffix("") / "*.jpg")}" -filter_complex hstack -start_number 0 "{str(self.output_path)+"//%05d.jpg"}"'
                    run_command(ffmpeg_vr180_command, verbose=False)

                # remove the temp files directory
                if str(left_eye_path.parent)[-5:] == "_temp":
                    shutil.rmtree(left_eye_path.parent, ignore_errors=True)
                CONSOLE.print("[bold green]Final VR180 Render Complete")


@dataclass
class RenderInterpolated(BaseRender):
    """Render a trajectory that interpolates between training or eval dataset images."""

    pose_source: Literal["eval", "train"] = "eval"
    """Pose source to render."""
    interpolation_steps: int = 10
    """Number of interpolation steps between eval dataset cameras."""
    order_poses: bool = False
    """Whether to order camera poses by proximity."""
    frame_rate: int = 24
    """Frame rate of the output video."""
    output_format: Literal["images", "video"] = "video"
    """How to save output data."""

    def main(self) -> None:
        """Main function."""
        _, pipeline, _, _ = eval_setup(
            self.load_config,
            eval_num_rays_per_chunk=self.eval_num_rays_per_chunk,
            test_mode="test",
        )

        install_checks.check_ffmpeg_installed()

        if self.pose_source == "eval":
            assert pipeline.datamanager.eval_dataset is not None
            cameras = pipeline.datamanager.eval_dataset.cameras
        else:
            assert pipeline.datamanager.train_dataset is not None
            cameras = pipeline.datamanager.train_dataset.cameras

        seconds = self.interpolation_steps * len(cameras) / self.frame_rate
        camera_path = get_interpolated_camera_path(
            cameras=cameras,
            steps=self.interpolation_steps,
            order_poses=self.order_poses,
        )

        _render_trajectory_video(
            pipeline,
            camera_path,
            output_filename=self.output_path,
            rendered_output_names=self.rendered_output_names,
            rendered_resolution_scaling_factor=1.0 / self.downscale_factor,
            seconds=seconds,
            output_format=self.output_format,
            image_format=self.image_format,
            depth_near_plane=self.depth_near_plane,
            depth_far_plane=self.depth_far_plane,
            colormap_options=self.colormap_options,
            render_nearest_camera=self.render_nearest_camera,
            check_occlusions=self.check_occlusions,
        )


@dataclass
class SpiralRender(BaseRender):
    """Render a spiral trajectory (often not great)."""

    seconds: float = 3.0
    """How long the video should be."""
    output_format: Literal["images", "video"] = "video"
    """How to save output data."""
    frame_rate: int = 24
    """Frame rate of the output video (only for interpolate trajectory)."""
    radius: float = 0.1
    """Radius of the spiral."""

    def main(self) -> None:
        """Main function."""
        _, pipeline, _, _ = eval_setup(
            self.load_config,
            eval_num_rays_per_chunk=self.eval_num_rays_per_chunk,
            test_mode="test",
        )

        install_checks.check_ffmpeg_installed()

        assert isinstance(
            pipeline.datamanager,
            (
                VanillaDataManager,
                ParallelDataManager,
                RandomCamerasDataManager,
            ),
        )
        steps = int(self.frame_rate * self.seconds)
        camera_start, _ = pipeline.datamanager.eval_dataloader.get_camera(image_idx=0)
        camera_path = get_spiral_path(camera_start, steps=steps, radius=self.radius)

        _render_trajectory_video(
            pipeline,
            camera_path,
            output_filename=self.output_path,
            rendered_output_names=self.rendered_output_names,
            rendered_resolution_scaling_factor=1.0 / self.downscale_factor,
            seconds=self.seconds,
            output_format=self.output_format,
            image_format=self.image_format,
            depth_near_plane=self.depth_near_plane,
            depth_far_plane=self.depth_far_plane,
            colormap_options=self.colormap_options,
            render_nearest_camera=self.render_nearest_camera,
            check_occlusions=self.check_occlusions,
        )


@contextmanager
def _disable_datamanager_setup(cls):
    """
    Disables setup_train or setup_eval for faster initialization.
    """
    old_setup_train = getattr(cls, "setup_train")
    old_setup_eval = getattr(cls, "setup_eval")
    setattr(cls, "setup_train", lambda *args, **kwargs: None)
    setattr(cls, "setup_eval", lambda *args, **kwargs: None)
    yield cls
    setattr(cls, "setup_train", old_setup_train)
    setattr(cls, "setup_eval", old_setup_eval)


@dataclass
class DatasetRender(BaseRender):
    """Render all images in the dataset."""

    output_path: Path = Path("renders")
    """Path to output video file."""
    data: Optional[Path] = None
    """Override path to the dataset."""
    downscale_factor: Optional[float] = None
    """Scaling factor to apply to the camera image resolution."""
    split: Literal["train", "val", "test", "train+test"] = "test"
    """Split to render."""
    rendered_output_names: Optional[List[str]] = field(default_factory=lambda: None)
    """Name of the renderer outputs to use. rgb, depth, raw-depth, gt-rgb etc. By default all outputs are rendered."""

    def main(self):
        config: TrainerConfig

        def update_config(config: TrainerConfig) -> TrainerConfig:
            data_manager_config = config.pipeline.datamanager
            assert isinstance(data_manager_config, (VanillaDataManagerConfig, FullImageDatamanagerConfig))
            data_manager_config.eval_num_images_to_sample_from = -1
            data_manager_config.eval_num_times_to_repeat_images = -1
            if isinstance(data_manager_config, VanillaDataManagerConfig):
                data_manager_config.train_num_images_to_sample_from = -1
                data_manager_config.train_num_times_to_repeat_images = -1
            if self.data is not None:
                data_manager_config.data = self.data
            if self.downscale_factor is not None:
                assert hasattr(data_manager_config.dataparser, "downscale_factor")
                setattr(data_manager_config.dataparser, "downscale_factor", self.downscale_factor)
            return config

        config, pipeline, _, _ = eval_setup(
            self.load_config,
            eval_num_rays_per_chunk=self.eval_num_rays_per_chunk,
            test_mode="inference",
            update_config_callback=update_config,
        )
        data_manager_config = config.pipeline.datamanager
        assert isinstance(data_manager_config, (VanillaDataManagerConfig, FullImageDatamanagerConfig))

        for split in self.split.split("+"):
            datamanager: VanillaDataManager
            dataset: Dataset
            if split == "train":
                with _disable_datamanager_setup(data_manager_config._target):  # pylint: disable=protected-access
                    datamanager = data_manager_config.setup(test_mode="test", device=pipeline.device)

                dataset = datamanager.train_dataset
                dataparser_outputs = getattr(dataset, "_dataparser_outputs", datamanager.train_dataparser_outputs)
            else:
                with _disable_datamanager_setup(data_manager_config._target):  # pylint: disable=protected-access
                    datamanager = data_manager_config.setup(test_mode=split, device=pipeline.device)

                dataset = datamanager.eval_dataset
                dataparser_outputs = getattr(dataset, "_dataparser_outputs", None)
                if dataparser_outputs is None:
                    dataparser_outputs = datamanager.dataparser.get_dataparser_outputs(split=datamanager.test_split)
            dataloader = FixedIndicesEvalDataloader(
                input_dataset=dataset,
                device=datamanager.device,
                num_workers=datamanager.world_size * 4,
            )
            images_root = Path(os.path.commonpath(dataparser_outputs.image_filenames))
            with Progress(
                TextColumn(f":movie_camera: Rendering split {split} :movie_camera:"),
                BarColumn(),
                TaskProgressColumn(
                    text_format="[progress.percentage]{task.completed}/{task.total:>.0f}({task.percentage:>3.1f}%)",
                    show_speed=True,
                ),
                ItersPerSecColumn(suffix="fps"),
                TimeRemainingColumn(elapsed_when_finished=False, compact=False),
                TimeElapsedColumn(),
            ) as progress:
                for camera_idx, (camera, batch) in enumerate(progress.track(dataloader, total=len(dataset))):
                    with torch.no_grad():
                        outputs = pipeline.model.get_outputs_for_camera(camera)

                    gt_batch = batch.copy()
                    gt_batch["rgb"] = gt_batch.pop("image")
                    all_outputs = (
                        list(outputs.keys())
                        + [f"raw-{x}" for x in outputs.keys()]
                        + [f"gt-{x}" for x in gt_batch.keys()]
                        + [f"raw-gt-{x}" for x in gt_batch.keys()]
                    )
                    rendered_output_names = self.rendered_output_names
                    if rendered_output_names is None:
                        rendered_output_names = ["gt-rgb"] + list(outputs.keys())
                    for rendered_output_name in rendered_output_names:
                        if rendered_output_name not in all_outputs:
                            CONSOLE.rule("Error", style="red")
                            CONSOLE.print(
                                f"Could not find {rendered_output_name} in the model outputs", justify="center"
                            )
                            CONSOLE.print(
                                f"Please set --rendered-output-name to one of: {all_outputs}", justify="center"
                            )
                            sys.exit(1)

                        is_raw = False
                        is_depth = rendered_output_name.find("depth") != -1
                        image_name = f"{camera_idx:05d}"

                        # Try to get the original filename
                        image_name = dataparser_outputs.image_filenames[camera_idx].relative_to(images_root)

                        output_path = self.output_path / split / rendered_output_name / image_name
                        output_path.parent.mkdir(exist_ok=True, parents=True)

                        output_name = rendered_output_name
                        if output_name.startswith("raw-"):
                            output_name = output_name[4:]
                            is_raw = True
                            if output_name.startswith("gt-"):
                                output_name = output_name[3:]
                                output_image = gt_batch[output_name]
                            else:
                                output_image = outputs[output_name]
                                if is_depth:
                                    # Divide by the dataparser scale factor
                                    output_image.div_(dataparser_outputs.dataparser_scale)
                        else:
                            if output_name.startswith("gt-"):
                                output_name = output_name[3:]
                                output_image = gt_batch[output_name]
                            else:
                                output_image = outputs[output_name]
                        del output_name

                        # Map to color spaces / numpy
                        if is_raw:
                            output_image = output_image.cpu().numpy()
                        elif is_depth:
                            output_image = (
                                colormaps.apply_depth_colormap(
                                    output_image,
                                    accumulation=outputs["accumulation"],
                                    near_plane=self.depth_near_plane,
                                    far_plane=self.depth_far_plane,
                                    colormap_options=self.colormap_options,
                                )
                                .cpu()
                                .numpy()
                            )
                        else:
                            output_image = (
                                colormaps.apply_colormap(
                                    image=output_image,
                                    colormap_options=self.colormap_options,
                                )
                                .cpu()
                                .numpy()
                            )

                        # Save to file
                        if is_raw:
                            with gzip.open(output_path.with_suffix(".npy.gz"), "wb") as f:
                                np.save(f, output_image)
                        elif self.image_format == "png":
                            media.write_image(output_path.with_suffix(".png"), output_image, fmt="png")
                        elif self.image_format == "jpeg":
                            media.write_image(
                                output_path.with_suffix(".jpg"), output_image, fmt="jpeg", quality=self.jpeg_quality
                            )
                        else:
                            raise ValueError(f"Unknown image format {self.image_format}")

        table = Table(
            title=None,
            show_header=False,
            box=box.MINIMAL,
            title_style=style.Style(bold=True),
        )
        for split in self.split.split("+"):
            table.add_row(f"Outputs {split}", str(self.output_path / split))
        CONSOLE.print(Panel(table, title="[bold][green]:tada: Render on split {} Complete :tada:[/bold]", expand=False))


Commands = tyro.conf.FlagConversionOff[
    Union[
        Annotated[RenderCameraPath, tyro.conf.subcommand(name="camera-path")],
        Annotated[RenderInterpolated, tyro.conf.subcommand(name="interpolate")],
        Annotated[SpiralRender, tyro.conf.subcommand(name="spiral")],
        Annotated[DatasetRender, tyro.conf.subcommand(name="dataset")],
    ]
]


def entrypoint():
    """Entrypoint for use with pyproject scripts."""
    tyro.extras.set_accent_color("bright_yellow")
    tyro.cli(Commands).main()


if __name__ == "__main__":
    entrypoint()


def get_parser_fn():
    """Get the parser function for the sphinx docs."""
    return tyro.extras.get_parser(Commands)  # noqa<|MERGE_RESOLUTION|>--- conflicted
+++ resolved
@@ -18,13 +18,12 @@
 """
 from __future__ import annotations
 
-import gzip
 import json
 import os
 import shutil
 import struct
 import sys
-from contextlib import ExitStack, contextmanager
+from contextlib import ExitStack
 from dataclasses import dataclass, field
 from pathlib import Path
 from typing import Any, Dict, List, Literal, Optional, Union
@@ -37,40 +36,19 @@
 from jaxtyping import Float
 from rich import box, style
 from rich.panel import Panel
-<<<<<<< HEAD
 from rich.progress import (BarColumn, Progress, TaskProgressColumn, TextColumn,
                            TimeElapsedColumn, TimeRemainingColumn)
-=======
-from rich.progress import BarColumn, Progress, TaskProgressColumn, TextColumn, TimeElapsedColumn, TimeRemainingColumn
->>>>>>> 2b917152
 from rich.table import Table
 from scipy.spatial import KDTree
 from torch import Tensor
 from typing_extensions import Annotated
 
-<<<<<<< HEAD
 from nerfstudio.cameras.camera_paths import (get_interpolated_camera_path,
                                              get_path_from_json,
                                              get_spiral_path)
-from nerfstudio.cameras.cameras import Cameras, CameraType, RayBundle
-from nerfstudio.data.datamanagers.base_datamanager import (
-    VanillaDataManager, VanillaDataManagerConfig)
-from nerfstudio.data.datamanagers.parallel_datamanager import \
-    ParallelDataManager
-from nerfstudio.data.datamanagers.random_cameras_datamanager import \
-    RandomCamerasDataManager
-=======
-from nerfstudio.cameras.camera_paths import get_interpolated_camera_path, get_path_from_json, get_spiral_path
-from nerfstudio.cameras.cameras import Cameras, CameraType, RayBundle
-from nerfstudio.data.datamanagers.base_datamanager import VanillaDataManager, VanillaDataManagerConfig
-from nerfstudio.data.datamanagers.full_images_datamanager import FullImageDatamanagerConfig
-from nerfstudio.data.datamanagers.parallel_datamanager import ParallelDataManager
-from nerfstudio.data.datamanagers.random_cameras_datamanager import RandomCamerasDataManager
->>>>>>> 2b917152
-from nerfstudio.data.datasets.base_dataset import Dataset
-from nerfstudio.data.scene_box import OrientedBox
-from nerfstudio.data.utils.dataloaders import FixedIndicesEvalDataloader
-from nerfstudio.engine.trainer import TrainerConfig
+from nerfstudio.cameras.cameras import Cameras, CameraType
+from nerfstudio.data.datamanagers.base_datamanager import VanillaDataManager
+from nerfstudio.data.scene_box import SceneBox
 from nerfstudio.model_components import renderers
 from nerfstudio.pipelines.base_pipeline import Pipeline
 from nerfstudio.utils import colormaps, install_checks
@@ -93,8 +71,6 @@
     depth_near_plane: Optional[float] = None,
     depth_far_plane: Optional[float] = None,
     colormap_options: colormaps.ColormapOptions = colormaps.ColormapOptions(),
-    render_nearest_camera=False,
-    check_occlusions: bool = False,
 ) -> None:
     """Helper function to create a video of the spiral trajectory.
 
@@ -110,8 +86,6 @@
         depth_near_plane: Closest depth to consider when using the colormap for depth. If None, use min value.
         depth_far_plane: Furthest depth to consider when using the colormap for depth. If None, use max value.
         colormap_options: Options for colormap.
-        render_nearest_camera: Whether to render the nearest training camera to the rendered camera.
-        check_occlusions: If true, checks line-of-sight occlusions when computing camera distance and rejects cameras not visible to each other
     """
     CONSOLE.print("[bold green]Creating trajectory " + output_format)
     cameras.rescale_output_resolution(rendered_resolution_scaling_factor)
@@ -149,76 +123,24 @@
         writer = None
 
 
-        if render_nearest_camera:
-            assert pipeline.datamanager.train_dataset is not None
-            train_dataset = pipeline.datamanager.train_dataset
-            train_cameras = train_dataset.cameras.to(pipeline.device)
-        else:
-            train_dataset = None
-            train_cameras = None
 
         with progress:
             for camera_idx in progress.track(range(cameras.size), description=""):
-                obb_box = None
+                aabb_box = None
                 if crop_data is not None:
-                    obb_box = crop_data.obb
-
-                max_dist, max_idx = -1, -1
-                true_max_dist, true_max_idx = -1, -1
-
-                if render_nearest_camera:
-                    assert pipeline.datamanager.train_dataset is not None
-                    assert train_dataset is not None
-                    assert train_cameras is not None
-                    cam_pos = cameras[camera_idx].camera_to_worlds[:, 3].cpu()
-                    cam_quat = tf.SO3.from_matrix(cameras[camera_idx].camera_to_worlds[:3, :3].numpy(force=True)).wxyz
-
-                    for i in range(len(train_cameras)):
-                        train_cam_pos = train_cameras[i].camera_to_worlds[:, 3].cpu()
-                        # Make sure the line of sight from rendered cam to training cam is not blocked by any object
-                        bundle = RayBundle(
-                            origins=cam_pos.view(1, 3),
-                            directions=((cam_pos - train_cam_pos) / (cam_pos - train_cam_pos).norm()).view(1, 3),
-                            pixel_area=torch.tensor(1).view(1, 1),
-                            nears=torch.tensor(0.05).view(1, 1),
-                            fars=torch.tensor(100).view(1, 1),
-                            camera_indices=torch.tensor(0).view(1, 1),
-                            metadata={},
-                        ).to(pipeline.device)
-                        outputs = pipeline.model.get_outputs(bundle)
-
-                        q = tf.SO3.from_matrix(train_cameras[i].camera_to_worlds[:3, :3].numpy(force=True)).wxyz
-                        # calculate distance between two quaternions
-                        rot_dist = 1 - np.dot(q, cam_quat) ** 2
-                        pos_dist = torch.norm(train_cam_pos - cam_pos)
-                        dist = 0.3 * rot_dist + 0.7 * pos_dist
-
-                        if true_max_dist == -1 or dist < true_max_dist:
-                            true_max_dist = dist
-                            true_max_idx = i
-
-                        if outputs["depth"][0] < torch.norm(cam_pos - train_cam_pos).item():
-                            continue
-
-                        if check_occlusions and (max_dist == -1 or dist < max_dist):
-                            max_dist = dist
-                            max_idx = i
-
-                    if max_idx == -1:
-                        max_idx = true_max_idx
+                    bounding_box_min = crop_data.center - crop_data.scale / 2.0
+                    bounding_box_max = crop_data.center + crop_data.scale / 2.0
+                    aabb_box = SceneBox(torch.stack([bounding_box_min, bounding_box_max]).to(pipeline.device))
+                camera_ray_bundle = cameras.generate_rays(camera_indices=camera_idx, aabb_box=aabb_box)
 
                 if crop_data is not None:
                     with renderers.background_color_override_context(
                         crop_data.background_color.to(pipeline.device)
                     ), torch.no_grad():
-                        outputs = pipeline.model.get_outputs_for_camera(
-                            cameras[camera_idx : camera_idx + 1], obb_box=obb_box
-                        )
+                        outputs = pipeline.model.get_outputs_for_camera_ray_bundle(camera_ray_bundle)
                 else:
                     with torch.no_grad():
-                        outputs = pipeline.model.get_outputs_for_camera(
-                            cameras[camera_idx : camera_idx + 1], obb_box=obb_box
-                        )
+                        outputs = pipeline.model.get_outputs_for_camera_ray_bundle(camera_ray_bundle)
 
                 render_image = []
                 for rendered_output_name in rendered_output_names:
@@ -255,28 +177,6 @@
                             .numpy()
                         )
                     render_image.append(output_image)
-
-                # Add closest training image to the right of the rendered image
-                if render_nearest_camera:
-                    assert train_dataset is not None
-                    assert train_cameras is not None
-                    img = train_dataset.get_image_float32(max_idx)
-                    height = cameras.image_height[0]
-                    # maintain the resolution of the img to calculate the width from the height
-                    width = int(img.shape[1] * (height / img.shape[0]))
-                    resized_image = torch.nn.functional.interpolate(
-                        img.permute(2, 0, 1)[None], size=(int(height), int(width))
-                    )[0].permute(1, 2, 0)
-                    resized_image = (
-                        colormaps.apply_colormap(
-                            image=resized_image,
-                            colormap_options=colormap_options,
-                        )
-                        .cpu()
-                        .numpy()
-                    )
-                    render_image.append(resized_image)
-
                 render_image = np.concatenate(render_image, axis=1)
                 if output_format == "images":
                     if image_format == "png":
@@ -390,24 +290,10 @@
 
     background_color: Float[Tensor, "3"] = torch.Tensor([0.0, 0.0, 0.0])
     """background color"""
-<<<<<<< HEAD
     center: Float[Tensor, "3"] = torch.Tensor([0.0, 0.0, 0.0])
     """center of the crop"""
     scale: Float[Tensor, "3"] = torch.Tensor([2.0, 2.0, 2.0])
     """scale of the crop"""
-=======
-    obb: OrientedBox = field(default_factory=lambda: OrientedBox(R=torch.eye(3), T=torch.zeros(3), S=torch.ones(3) * 2))
-    """Oriented box representing the crop region"""
->>>>>>> 2b917152
-
-    # properties for backwards-compatibility interface
-    @property
-    def center(self):
-        return self.obb.T
-
-    @property
-    def scale(self):
-        return self.obb.S
 
 
 def get_crop_from_json(camera_json: Dict[str, Any]) -> Optional[CropData]:
@@ -420,16 +306,13 @@
     """
     if "crop" not in camera_json or camera_json["crop"] is None:
         return None
+
     bg_color = camera_json["crop"]["crop_bg_color"]
-    center = camera_json["crop"]["crop_center"]
-    scale = camera_json["crop"]["crop_scale"]
-    rot = (0.0, 0.0, 0.0) if "crop_rot" not in camera_json["crop"] else tuple(camera_json["crop"]["crop_rot"])
-    assert len(center) == 3
-    assert len(scale) == 3
-    assert len(rot) == 3
+
     return CropData(
         background_color=torch.Tensor([bg_color["r"] / 255.0, bg_color["g"] / 255.0, bg_color["b"] / 255.0]),
-        obb=OrientedBox.from_params(center, rot, scale),
+        center=torch.Tensor(camera_json["crop"]["crop_center"]),
+        scale=torch.Tensor(camera_json["crop"]["crop_scale"]),
     )
 
 
@@ -457,10 +340,6 @@
     """Furthest depth to consider when using the colormap for depth. If None, use max value."""
     colormap_options: colormaps.ColormapOptions = colormaps.ColormapOptions()
     """Colormap options."""
-    render_nearest_camera: bool = False
-    """Whether to render the nearest training camera to the rendered camera."""
-    check_occlusions: bool = False
-    """If true, checks line-of-sight occlusions when computing camera distance and rejects cameras not visible to each other"""
 
 
 @dataclass
@@ -525,8 +404,6 @@
             depth_near_plane=self.depth_near_plane,
             depth_far_plane=self.depth_far_plane,
             colormap_options=self.colormap_options,
-            render_nearest_camera=self.render_nearest_camera,
-            check_occlusions=self.check_occlusions,
         )
 
         if (
@@ -560,8 +437,6 @@
                 depth_near_plane=self.depth_near_plane,
                 depth_far_plane=self.depth_far_plane,
                 colormap_options=self.colormap_options,
-                render_nearest_camera=self.render_nearest_camera,
-                check_occlusions=self.check_occlusions,
             )
 
             self.output_path = Path(str(left_eye_path.parent)[:-5] + ".mp4")
@@ -660,8 +535,6 @@
             depth_near_plane=self.depth_near_plane,
             depth_far_plane=self.depth_far_plane,
             colormap_options=self.colormap_options,
-            render_nearest_camera=self.render_nearest_camera,
-            check_occlusions=self.check_occlusions,
         )
 
 
@@ -688,16 +561,9 @@
 
         install_checks.check_ffmpeg_installed()
 
-        assert isinstance(
-            pipeline.datamanager,
-            (
-                VanillaDataManager,
-                ParallelDataManager,
-                RandomCamerasDataManager,
-            ),
-        )
+        assert isinstance(pipeline.datamanager, VanillaDataManager)
         steps = int(self.frame_rate * self.seconds)
-        camera_start, _ = pipeline.datamanager.eval_dataloader.get_camera(image_idx=0)
+        camera_start = pipeline.datamanager.eval_dataloader.get_camera(image_idx=0).flatten()
         camera_path = get_spiral_path(camera_start, steps=steps, radius=self.radius)
 
         _render_trajectory_video(
@@ -712,204 +578,7 @@
             depth_near_plane=self.depth_near_plane,
             depth_far_plane=self.depth_far_plane,
             colormap_options=self.colormap_options,
-            render_nearest_camera=self.render_nearest_camera,
-            check_occlusions=self.check_occlusions,
         )
-
-
-@contextmanager
-def _disable_datamanager_setup(cls):
-    """
-    Disables setup_train or setup_eval for faster initialization.
-    """
-    old_setup_train = getattr(cls, "setup_train")
-    old_setup_eval = getattr(cls, "setup_eval")
-    setattr(cls, "setup_train", lambda *args, **kwargs: None)
-    setattr(cls, "setup_eval", lambda *args, **kwargs: None)
-    yield cls
-    setattr(cls, "setup_train", old_setup_train)
-    setattr(cls, "setup_eval", old_setup_eval)
-
-
-@dataclass
-class DatasetRender(BaseRender):
-    """Render all images in the dataset."""
-
-    output_path: Path = Path("renders")
-    """Path to output video file."""
-    data: Optional[Path] = None
-    """Override path to the dataset."""
-    downscale_factor: Optional[float] = None
-    """Scaling factor to apply to the camera image resolution."""
-    split: Literal["train", "val", "test", "train+test"] = "test"
-    """Split to render."""
-    rendered_output_names: Optional[List[str]] = field(default_factory=lambda: None)
-    """Name of the renderer outputs to use. rgb, depth, raw-depth, gt-rgb etc. By default all outputs are rendered."""
-
-    def main(self):
-        config: TrainerConfig
-
-        def update_config(config: TrainerConfig) -> TrainerConfig:
-            data_manager_config = config.pipeline.datamanager
-            assert isinstance(data_manager_config, (VanillaDataManagerConfig, FullImageDatamanagerConfig))
-            data_manager_config.eval_num_images_to_sample_from = -1
-            data_manager_config.eval_num_times_to_repeat_images = -1
-            if isinstance(data_manager_config, VanillaDataManagerConfig):
-                data_manager_config.train_num_images_to_sample_from = -1
-                data_manager_config.train_num_times_to_repeat_images = -1
-            if self.data is not None:
-                data_manager_config.data = self.data
-            if self.downscale_factor is not None:
-                assert hasattr(data_manager_config.dataparser, "downscale_factor")
-                setattr(data_manager_config.dataparser, "downscale_factor", self.downscale_factor)
-            return config
-
-        config, pipeline, _, _ = eval_setup(
-            self.load_config,
-            eval_num_rays_per_chunk=self.eval_num_rays_per_chunk,
-            test_mode="inference",
-            update_config_callback=update_config,
-        )
-        data_manager_config = config.pipeline.datamanager
-        assert isinstance(data_manager_config, (VanillaDataManagerConfig, FullImageDatamanagerConfig))
-
-        for split in self.split.split("+"):
-            datamanager: VanillaDataManager
-            dataset: Dataset
-            if split == "train":
-                with _disable_datamanager_setup(data_manager_config._target):  # pylint: disable=protected-access
-                    datamanager = data_manager_config.setup(test_mode="test", device=pipeline.device)
-
-                dataset = datamanager.train_dataset
-                dataparser_outputs = getattr(dataset, "_dataparser_outputs", datamanager.train_dataparser_outputs)
-            else:
-                with _disable_datamanager_setup(data_manager_config._target):  # pylint: disable=protected-access
-                    datamanager = data_manager_config.setup(test_mode=split, device=pipeline.device)
-
-                dataset = datamanager.eval_dataset
-                dataparser_outputs = getattr(dataset, "_dataparser_outputs", None)
-                if dataparser_outputs is None:
-                    dataparser_outputs = datamanager.dataparser.get_dataparser_outputs(split=datamanager.test_split)
-            dataloader = FixedIndicesEvalDataloader(
-                input_dataset=dataset,
-                device=datamanager.device,
-                num_workers=datamanager.world_size * 4,
-            )
-            images_root = Path(os.path.commonpath(dataparser_outputs.image_filenames))
-            with Progress(
-                TextColumn(f":movie_camera: Rendering split {split} :movie_camera:"),
-                BarColumn(),
-                TaskProgressColumn(
-                    text_format="[progress.percentage]{task.completed}/{task.total:>.0f}({task.percentage:>3.1f}%)",
-                    show_speed=True,
-                ),
-                ItersPerSecColumn(suffix="fps"),
-                TimeRemainingColumn(elapsed_when_finished=False, compact=False),
-                TimeElapsedColumn(),
-            ) as progress:
-                for camera_idx, (camera, batch) in enumerate(progress.track(dataloader, total=len(dataset))):
-                    with torch.no_grad():
-                        outputs = pipeline.model.get_outputs_for_camera(camera)
-
-                    gt_batch = batch.copy()
-                    gt_batch["rgb"] = gt_batch.pop("image")
-                    all_outputs = (
-                        list(outputs.keys())
-                        + [f"raw-{x}" for x in outputs.keys()]
-                        + [f"gt-{x}" for x in gt_batch.keys()]
-                        + [f"raw-gt-{x}" for x in gt_batch.keys()]
-                    )
-                    rendered_output_names = self.rendered_output_names
-                    if rendered_output_names is None:
-                        rendered_output_names = ["gt-rgb"] + list(outputs.keys())
-                    for rendered_output_name in rendered_output_names:
-                        if rendered_output_name not in all_outputs:
-                            CONSOLE.rule("Error", style="red")
-                            CONSOLE.print(
-                                f"Could not find {rendered_output_name} in the model outputs", justify="center"
-                            )
-                            CONSOLE.print(
-                                f"Please set --rendered-output-name to one of: {all_outputs}", justify="center"
-                            )
-                            sys.exit(1)
-
-                        is_raw = False
-                        is_depth = rendered_output_name.find("depth") != -1
-                        image_name = f"{camera_idx:05d}"
-
-                        # Try to get the original filename
-                        image_name = dataparser_outputs.image_filenames[camera_idx].relative_to(images_root)
-
-                        output_path = self.output_path / split / rendered_output_name / image_name
-                        output_path.parent.mkdir(exist_ok=True, parents=True)
-
-                        output_name = rendered_output_name
-                        if output_name.startswith("raw-"):
-                            output_name = output_name[4:]
-                            is_raw = True
-                            if output_name.startswith("gt-"):
-                                output_name = output_name[3:]
-                                output_image = gt_batch[output_name]
-                            else:
-                                output_image = outputs[output_name]
-                                if is_depth:
-                                    # Divide by the dataparser scale factor
-                                    output_image.div_(dataparser_outputs.dataparser_scale)
-                        else:
-                            if output_name.startswith("gt-"):
-                                output_name = output_name[3:]
-                                output_image = gt_batch[output_name]
-                            else:
-                                output_image = outputs[output_name]
-                        del output_name
-
-                        # Map to color spaces / numpy
-                        if is_raw:
-                            output_image = output_image.cpu().numpy()
-                        elif is_depth:
-                            output_image = (
-                                colormaps.apply_depth_colormap(
-                                    output_image,
-                                    accumulation=outputs["accumulation"],
-                                    near_plane=self.depth_near_plane,
-                                    far_plane=self.depth_far_plane,
-                                    colormap_options=self.colormap_options,
-                                )
-                                .cpu()
-                                .numpy()
-                            )
-                        else:
-                            output_image = (
-                                colormaps.apply_colormap(
-                                    image=output_image,
-                                    colormap_options=self.colormap_options,
-                                )
-                                .cpu()
-                                .numpy()
-                            )
-
-                        # Save to file
-                        if is_raw:
-                            with gzip.open(output_path.with_suffix(".npy.gz"), "wb") as f:
-                                np.save(f, output_image)
-                        elif self.image_format == "png":
-                            media.write_image(output_path.with_suffix(".png"), output_image, fmt="png")
-                        elif self.image_format == "jpeg":
-                            media.write_image(
-                                output_path.with_suffix(".jpg"), output_image, fmt="jpeg", quality=self.jpeg_quality
-                            )
-                        else:
-                            raise ValueError(f"Unknown image format {self.image_format}")
-
-        table = Table(
-            title=None,
-            show_header=False,
-            box=box.MINIMAL,
-            title_style=style.Style(bold=True),
-        )
-        for split in self.split.split("+"):
-            table.add_row(f"Outputs {split}", str(self.output_path / split))
-        CONSOLE.print(Panel(table, title="[bold][green]:tada: Render on split {} Complete :tada:[/bold]", expand=False))
 
 
 Commands = tyro.conf.FlagConversionOff[
@@ -917,7 +586,6 @@
         Annotated[RenderCameraPath, tyro.conf.subcommand(name="camera-path")],
         Annotated[RenderInterpolated, tyro.conf.subcommand(name="interpolate")],
         Annotated[SpiralRender, tyro.conf.subcommand(name="spiral")],
-        Annotated[DatasetRender, tyro.conf.subcommand(name="dataset")],
     ]
 ]
 
